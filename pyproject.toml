--- conflicted
+++ resolved
@@ -27,12 +27,8 @@
     "mkdocs-material>=9.6.14",
     "authlib>=1.6.0",
     "psutil>=7.0.0",
-<<<<<<< HEAD
     "valkey>=6.0.0",
-=======
-    "redis>=6.2.0",
     "pyjwt>=2.10.1",
->>>>>>> a5adb159
 ]
 
 [project.scripts]
