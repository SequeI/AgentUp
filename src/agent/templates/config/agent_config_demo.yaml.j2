# AgentUp Agent Configuration - Demo Template
# Example agent showcasing various capabilities with pre-built skills

# Agent Information
agent:
  name: {{ project_name }}
  description: {{ description }}
  version: 0.1.0

# Core skills configuration - Demo skills showcase mixed routing
skills:
  - skill_id: file_assistant
    name: File Assistant
    description: Read and write files using MCP
    tags: [file, mcp, assistant]
    # No keywords or patterns defined, only available via AI routing
    input_mode: text
    output_mode: text
    priority: 90
  - skill_id: weather_bot
    name: Weather Bot
    description: Get weather information using function calling
    tags: [weather, forecast, external]
    # No keywords or patterns defined, only available via AI routing
    input_mode: text
    output_mode: text
    priority: 80
  - skill_id: code_analyzer
    name: Code Analyzer
    description: Analyze code repositories
    tags: [code, analysis, repository]
    # No keywords or patterns defined, only available via AI routing
    input_mode: text
    output_mode: text
    priority: 85
  - skill_id: joke_teller
    name: Joke Teller
    description: Tell jokes on demand
    tags: [joke, humor, entertainment]
    input_mode: text
    output_mode: text
    keywords: [joke, funny, humor, laugh]
    patterns: ['joke.*', 'tell.*joke.*', 'funny.*', 'laugh.*']
    priority: 20
  - skill_id: hello_world
    name: Hello World
    description: Simple greeting handler
    tags: [greeting, basic, direct]
    input_mode: text
    output_mode: text
    keywords: [hello, hi, hey, greetings]
    patterns: ['hello.*', 'hi\\s+.*', 'greet.*']
    priority: 10
  - skill_id: system_status
    name: System Status
    description: Check system health and status
    tags: [system, status, health]
    input_mode: text
    output_mode: text
    keywords: [status, health, system, ping]
    patterns: ['system.*status', 'health.*check', 'ping']
    priority: 30

# Registry skills section - for skills installed from AgentUp Skills Registry
registry_skills: []

# Security configuration
security:
  enabled: true   # Authentication enabled for demo template
  type: api_key   # Options: 'api_key', 'bearer', 'oauth2'
  api_key:
    header_name: X-API-Key
    location: header  # Options: 'header', 'query', 'cookie'
    keys:
      # Generated API keys - replace with your own
      - "{{ generate_api_key() }}"

# AI configuration
{% if ai_provider_config %}
ai_provider:
    provider: {{ ai_provider_config.provider }}
{% if ai_provider_config.provider == 'openai' %}
    api_key: ${OPENAI_API_KEY}
    model: {{ ai_provider_config.model | default('gpt-4o-mini') }}
{% elif ai_provider_config.provider == 'anthropic' %}
    api_key: ${ANTHROPIC_API_KEY}
    model: {{ ai_provider_config.model | default('claude-3-5-sonnet-20241022') }}
{% elif ai_provider_config.provider == 'ollama' %}
    model: {{ ai_provider_config.model | default('llama3') }}
    base_url: ${OLLAMA_BASE_URL:http://localhost:11434/v1}
{% endif %}
    temperature: 0.7
    max_tokens: 1000
    top_p: 1.0
{% endif %}
<<<<<<< HEAD
  valkey:
=======

# External services configuration (LLM configuration moved to ai_provider section)
services:
  redis:
>>>>>>> a5adb159
    type: cache
    config:
      url: '${VALKEY_URL:valkey://localhost:6379}'
      db: 1                    # Use DB 1 for cache
      max_connections: 10

# Model Context Protocol configuration - Demo setup
mcp:
  enabled: true
  client:
    enabled: true
    servers:
      - name: demo-filesystem
        command: npx
        args: ['-y', '@modelcontextprotocol/server-filesystem', './demo-files']
        env: {}
  server:
    enabled: true
    name: {{ project_name }}-mcp-server
    expose_handlers: true
    expose_resources: [agent_status, agent_capabilities]
    port: 8001

# Middleware configuration
middleware:
  - name: logged
    params:
      log_level: 20  # INFO level
  - name: timed
    params: {}
{% if has_middleware and 'cache' in feature_config.get('middleware', []) %}
  - name: cached
    params:
      ttl: 300  # 5 minutes
{% endif %}
{% if has_middleware and 'rate_limit' in feature_config.get('middleware', []) %}
  - name: rate_limited
    params:
      requests_per_minute: 60
{% endif %}
{% if has_middleware and 'retry' in feature_config.get('middleware', []) %}
  - name: retryable
    params:
      max_retries: 3
      backoff_factor: 2
{% endif %}

# Push notifications configuration
push_notifications:
  enabled: true
  backend: valkey              # Valkey backend for demo features
  key_prefix: "demo:push:"    # Demo-specific key prefix
  validate_urls: true         # Enable webhook URL validation
  timeout: 15                 # Shorter timeout for demo

# Cache management
cache:
  backend: valkey
  default_ttl: 900            # 15 minutes for demo
  key_prefix: "demo:cache:"
  enabled: true

# State management
state:
  backend: valkey
  url: '${VALKEY_URL:valkey://localhost:6379}'
  key_prefix: "demo:state:"
  ttl: 3600  # 1 hour<|MERGE_RESOLUTION|>--- conflicted
+++ resolved
@@ -93,14 +93,10 @@
     max_tokens: 1000
     top_p: 1.0
 {% endif %}
-<<<<<<< HEAD
-  valkey:
-=======
 
 # External services configuration (LLM configuration moved to ai_provider section)
 services:
-  redis:
->>>>>>> a5adb159
+  valkey:
     type: cache
     config:
       url: '${VALKEY_URL:valkey://localhost:6379}'
